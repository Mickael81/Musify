--- conflicted
+++ resolved
@@ -139,19 +139,6 @@
 
     SystemChrome.setEnabledSystemUIMode(SystemUiMode.edgeToEdge);
 
-<<<<<<< HEAD
-    WidgetsBinding.instance.addPostFrameCallback((_) {
-      SystemChrome.setSystemUIOverlayStyle(
-        const SystemUiOverlayStyle(
-          statusBarColor: Colors.transparent,
-          systemNavigationBarColor: Colors.transparent,
-          systemStatusBarContrastEnforced: true,
-        ),
-      );
-    });
-
-=======
->>>>>>> 44433548
     final platformDispatcher = PlatformDispatcher.instance;
 
     // This callback is called every time the brightness changes.
@@ -201,50 +188,41 @@
             darkColorScheme,
           );
 
-<<<<<<< HEAD
-          return MaterialApp.router(
-=======
-        return AnnotatedRegion<SystemUiOverlayStyle>(
-          value: SystemUiOverlayStyle(
-            statusBarColor: Colors.transparent,
-            systemNavigationBarColor: Colors.transparent,
-            systemNavigationBarContrastEnforced: false,
-            statusBarBrightness:
-                brightness == Brightness.dark
-                    ? Brightness.light
-                    : Brightness.dark,
-            statusBarIconBrightness:
-                brightness == Brightness.dark
-                    ? Brightness.light
-                    : Brightness.dark,
-            systemNavigationBarIconBrightness:
-                brightness == Brightness.dark
-                    ? Brightness.light
-                    : Brightness.dark,
-          ),
-          child: MaterialApp.router(
->>>>>>> 44433548
-            themeMode: themeMode,
-            darkTheme: getAppTheme(colorScheme),
-            theme: getAppTheme(colorScheme),
-            localizationsDelegates: const [
-              AppLocalizations.delegate,
-              GlobalMaterialLocalizations.delegate,
-              GlobalWidgetsLocalizations.delegate,
-              GlobalCupertinoLocalizations.delegate,
-            ],
-            supportedLocales: appSupportedLocales,
-            locale: languageSetting,
-            routerConfig: NavigationManager.router,
-<<<<<<< HEAD
+          return AnnotatedRegion<SystemUiOverlayStyle>(
+            value: SystemUiOverlayStyle(
+              statusBarColor: Colors.transparent,
+              systemNavigationBarColor: Colors.transparent,
+              systemNavigationBarContrastEnforced: true,
+              statusBarBrightness:
+                  brightness == Brightness.dark
+                      ? Brightness.light
+                      : Brightness.dark,
+              statusBarIconBrightness:
+                  brightness == Brightness.dark
+                      ? Brightness.light
+                      : Brightness.dark,
+              systemNavigationBarIconBrightness:
+                  brightness == Brightness.dark
+                      ? Brightness.light
+                      : Brightness.dark,
+            ),
+            child: MaterialApp.router(
+              themeMode: themeMode,
+              darkTheme: getAppTheme(colorScheme),
+              theme: getAppTheme(colorScheme),
+              localizationsDelegates: const [
+                AppLocalizations.delegate,
+                GlobalMaterialLocalizations.delegate,
+                GlobalWidgetsLocalizations.delegate,
+                GlobalCupertinoLocalizations.delegate,
+              ],
+              supportedLocales: appSupportedLocales,
+              locale: languageSetting,
+              routerConfig: NavigationManager.router,
+            ),
           );
         },
       ),
-=======
-          ),
-        );
-      },
->>>>>>> 44433548
     );
   }
 }
